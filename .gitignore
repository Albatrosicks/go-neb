--- conflicted
+++ resolved
@@ -1,9 +1,5 @@
-<<<<<<< HEAD
 godoc
-
-=======
 go-neb.db
->>>>>>> 67c68dbd
 .*.swp
 
 # Compiled Object files, Static and Dynamic libs (Shared Objects)
